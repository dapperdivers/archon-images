--- conflicted
+++ resolved
@@ -12,11 +12,9 @@
 
 # Install dependencies
 COPY pyproject.toml uv.lock ./
-<<<<<<< HEAD
-RUN pip install --no-cache-dir -e .
-=======
+
 RUN pip install --upgrade pip && pip install --no-cache-dir -e . --group mcp --group server
->>>>>>> 171d7b87
+
 
 # Create minimal directory structure
 RUN mkdir -p src/mcp_server/modules src/server/services src/server/config
